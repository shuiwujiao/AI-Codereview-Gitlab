class MergeRequestReviewEntity:
    def __init__(self, project_name: str, author: str, source_branch: str, target_branch: str, updated_at: int,
<<<<<<< HEAD
                 commits: list, score: float, url: str, review_result: str, url_slug: str, webhook_data: dict):
=======
                 commits: list, score: float, url: str, review_result: str, url_slug: str, additions: int,
                 deletions: int):
>>>>>>> 3c161481
        self.project_name = project_name
        self.author = author
        self.source_branch = source_branch
        self.target_branch = target_branch
        self.updated_at = updated_at
        self.commits = commits
        self.score = score
        self.url = url
        self.review_result = review_result
        self.url_slug = url_slug
<<<<<<< HEAD
        self.webhook_data = webhook_data
=======
        self.additions = additions
        self.deletions = deletions
>>>>>>> 3c161481

    @property
    def commit_messages(self):
        # 合并所有 commit 的 message 属性，用分号分隔
        return "; ".join(commit["message"].strip() for commit in self.commits)


class PushReviewEntity:
    def __init__(self, project_name: str, author: str, branch: str, updated_at: int, commits: list, score: float,
<<<<<<< HEAD
                 review_result: str, url_slug: str, webhook_data: dict):
=======
                 review_result: str, url_slug: str, additions: int, deletions: int):
>>>>>>> 3c161481
        self.project_name = project_name
        self.author = author
        self.branch = branch
        self.updated_at = updated_at
        self.commits = commits
        self.score = score
        self.review_result = review_result
        self.url_slug = url_slug
<<<<<<< HEAD
        self.webhook_data = webhook_data
=======
        self.additions = additions
        self.deletions = deletions
>>>>>>> 3c161481

    @property
    def commit_messages(self):
        # 合并所有 commit 的 message 属性，用分号分隔
        return "; ".join(commit["message"].strip() for commit in self.commits)
<|MERGE_RESOLUTION|>--- conflicted
+++ resolved
@@ -1,11 +1,7 @@
 class MergeRequestReviewEntity:
     def __init__(self, project_name: str, author: str, source_branch: str, target_branch: str, updated_at: int,
-<<<<<<< HEAD
-                 commits: list, score: float, url: str, review_result: str, url_slug: str, webhook_data: dict):
-=======
-                 commits: list, score: float, url: str, review_result: str, url_slug: str, additions: int,
-                 deletions: int):
->>>>>>> 3c161481
+                 commits: list, score: float, url: str, review_result: str, url_slug: str, webhook_data: dict,
+                 additions: int, deletions: int):
         self.project_name = project_name
         self.author = author
         self.source_branch = source_branch
@@ -16,12 +12,9 @@
         self.url = url
         self.review_result = review_result
         self.url_slug = url_slug
-<<<<<<< HEAD
         self.webhook_data = webhook_data
-=======
         self.additions = additions
         self.deletions = deletions
->>>>>>> 3c161481
 
     @property
     def commit_messages(self):
@@ -31,11 +24,7 @@
 
 class PushReviewEntity:
     def __init__(self, project_name: str, author: str, branch: str, updated_at: int, commits: list, score: float,
-<<<<<<< HEAD
-                 review_result: str, url_slug: str, webhook_data: dict):
-=======
-                 review_result: str, url_slug: str, additions: int, deletions: int):
->>>>>>> 3c161481
+                 review_result: str, url_slug: str, webhook_data: dict, additions: int, deletions: int):
         self.project_name = project_name
         self.author = author
         self.branch = branch
@@ -44,12 +33,9 @@
         self.score = score
         self.review_result = review_result
         self.url_slug = url_slug
-<<<<<<< HEAD
         self.webhook_data = webhook_data
-=======
         self.additions = additions
         self.deletions = deletions
->>>>>>> 3c161481
 
     @property
     def commit_messages(self):
